﻿// Copyright (c) .NET Foundation. All rights reserved.
// Licensed under the MIT License. See License.txt in the project root for license information.

using System;
using System.Collections.Generic;
using System.Collections.ObjectModel;
using System.Diagnostics;
using System.Globalization;
using System.IO;
using System.Linq;
using System.Reflection;
using System.Reflection.Emit;
using System.Text.RegularExpressions;
using System.Threading;
using System.Threading.Tasks;
using Microsoft.Azure.WebJobs.Extensions;
using Microsoft.Azure.WebJobs.Extensions.ApiHub;
using Microsoft.Azure.WebJobs.Extensions.Bindings;
using Microsoft.Azure.WebJobs.Extensions.BotFramework.Bindings;
using Microsoft.Azure.WebJobs.Extensions.DocumentDB;
using Microsoft.Azure.WebJobs.Extensions.MobileApps;
using Microsoft.Azure.WebJobs.Extensions.NotificationHubs;
using Microsoft.Azure.WebJobs.Host;
using Microsoft.Azure.WebJobs.Host.Indexers;
using Microsoft.Azure.WebJobs.Script.Config;
using Microsoft.Azure.WebJobs.Script.Description;
using Microsoft.Azure.WebJobs.Script.Diagnostics;
using Microsoft.Azure.WebJobs.Script.Extensibility;
using Microsoft.Azure.WebJobs.Script.IO;
using Newtonsoft.Json;
using Newtonsoft.Json.Linq;
using System.Collections.Immutable;
using System.Configuration;
using System.IO.Abstractions;

namespace Microsoft.Azure.WebJobs.Script
{
    public class ScriptHost : JobHost
    {
        internal const int DebugModeTimeoutMinutes = 15;
        private const string HostAssemblyName = "ScriptHost";
        private readonly IScriptHostEnvironment _scriptHostEnvironment;
        private string _instanceId;
        private Action _restart;
        private Action _shutdown;
        private AutoRecoveringFileSystemWatcher _scriptFileWatcher;
        private AutoRecoveringFileSystemWatcher _debugModeFileWatcher;
        private ImmutableArray<string> _directorySnapshot;
        private BlobLeaseManager _blobLeaseManager;
        private static readonly TimeSpan MinTimeout = TimeSpan.FromSeconds(1);
        private static readonly TimeSpan MaxTimeout = TimeSpan.FromMinutes(5);
        private static readonly Regex FunctionNameValidationRegex = new Regex(@"^[a-z][a-z0-9_\-]{0,127}$(?<!^host$)", RegexOptions.Compiled | RegexOptions.IgnoreCase);
        private ScriptSettingsManager _settingsManager;
        private bool _shutdownScheduled;

        protected ScriptHost(IScriptHostEnvironment environment, ScriptHostConfiguration scriptConfig = null, ScriptSettingsManager settingsManager = null)
            : base(scriptConfig.HostConfig)
        {
            scriptConfig = scriptConfig ?? new ScriptHostConfiguration();
            if (!Path.IsPathRooted(scriptConfig.RootScriptPath))
            {
                scriptConfig.RootScriptPath = Path.Combine(Environment.CurrentDirectory, scriptConfig.RootScriptPath);
            }
            ScriptConfig = scriptConfig;

            _scriptHostEnvironment = environment;
            FunctionErrors = new Dictionary<string, Collection<string>>(StringComparer.OrdinalIgnoreCase);
#if FEATURE_NODE
            NodeFunctionInvoker.UnhandledException += OnUnhandledException;
#endif
            TraceWriter = ScriptConfig.TraceWriter;

            _settingsManager = settingsManager ?? ScriptSettingsManager.Instance;
        }

        public static readonly string Version = GetAssemblyFileVersion(typeof(ScriptHost).Assembly);

        public event EventHandler IsPrimaryChanged;

        public string InstanceId
        {
            get
            {
                if (_instanceId == null)
                {
                    _instanceId = _settingsManager.GetSetting(EnvironmentSettingNames.AzureWebsiteInstanceId)
                        ?? Environment.MachineName.GetHashCode().ToString("X").PadLeft(32, '0');

                    _instanceId = _instanceId.Substring(0, 32);
                }

                return _instanceId;
            }
        }

        public TraceWriter TraceWriter { get; internal set; }

        public ScriptHostConfiguration ScriptConfig { get; private set; }

        public virtual Collection<FunctionDescriptor> Functions { get; private set; }

        public Dictionary<string, Collection<string>> FunctionErrors { get; private set; }

        public virtual bool IsPrimary
        {
            get
            {
                return _blobLeaseManager?.HasLease ?? false;
            }
        }

        public ScriptSettingsManager SettingsManager
        {
            get
            {
                return _settingsManager;
            }

            private set
            {
                _settingsManager = value;
            }
        }

        /// <summary>
        /// Gets a value indicating whether the host is in debug mode.
        /// </summary>
        public virtual bool InDebugMode
        {
            get
            {
                return (DateTime.UtcNow - LastDebugNotify).TotalMinutes < DebugModeTimeoutMinutes;
            }
        }

        /// <summary>
        /// Gets a value indicating whether logs should be written to disk.
        /// </summary>
        internal virtual bool FileLoggingEnabled
        {
            get
            {
                return ScriptConfig.FileLoggingMode == FileLoggingMode.Always ||
                    (ScriptConfig.FileLoggingMode == FileLoggingMode.DebugOnly && InDebugMode);
            }
        }

        internal DateTime LastDebugNotify { get; set; }

        /// <summary>
        /// Notifies this host that it should be in debug mode.
        /// </summary>
        public void NotifyDebug()
        {
            // This is redundant, since we're also watching the debug marker
            // file. However, we leave this here for assurances.
            LastDebugNotify = DateTime.UtcNow;

            // create or update the debug sentinel file to trigger a
            // debug timeout update across all instances
            string debugSentinelFileName = Path.Combine(ScriptConfig.RootLogPath, "Host", ScriptConstants.DebugSentinelFileName);
            if (!File.Exists(debugSentinelFileName))
            {
                File.WriteAllText(debugSentinelFileName, "This is a system managed marker file used to control runtime debug mode behavior.");
            }
            else
            {
                File.SetLastWriteTimeUtc(debugSentinelFileName, DateTime.UtcNow);
            }
        }

        internal static void AddFunctionError(Dictionary<string, Collection<string>> functionErrors, string functionName, string error, bool isFunctionShortName = false)
        {
            functionName = isFunctionShortName ? functionName : Utility.GetFunctionShortName(functionName);

            Collection<string> functionErrorCollection = new Collection<string>();
            if (!functionErrors.TryGetValue(functionName, out functionErrorCollection))
            {
                functionErrors[functionName] = functionErrorCollection = new Collection<string>();
            }
            functionErrorCollection.Add(error);
        }

        public virtual async Task CallAsync(string method, Dictionary<string, object> arguments, CancellationToken cancellationToken = default(CancellationToken))
        {
            // TODO: Don't hardcode Functions Type name
            // TODO: Validate inputs
            // TODO: Cache this lookup result
            string typeName = "Functions";
            method = method.ToLowerInvariant();
            Type type = ScriptConfig.HostConfig.TypeLocator.GetTypes().SingleOrDefault(p => p.Name == typeName);
            MethodInfo methodInfo = type.GetMethods().SingleOrDefault(p => p.Name.ToLowerInvariant() == method);

            await CallAsync(methodInfo, arguments, cancellationToken);
        }

        protected virtual void Initialize()
        {
            string hostLogPath = Path.Combine(ScriptConfig.RootLogPath, "Host");
            FileUtility.EnsureDirectoryExists(hostLogPath);
            string debugSentinelFileName = Path.Combine(hostLogPath, ScriptConstants.DebugSentinelFileName);
            this.LastDebugNotify = File.GetLastWriteTime(debugSentinelFileName);

            IMetricsLogger metricsLogger = ScriptConfig.HostConfig.GetService<IMetricsLogger>();
            if (metricsLogger == null)
            {
                metricsLogger = new MetricsLogger();
                ScriptConfig.HostConfig.AddService<IMetricsLogger>(metricsLogger);
            }

            using (metricsLogger.LatencyEvent(MetricEventNames.HostStartupLatency))
            {
                // read host.json and apply to JobHostConfiguration
                string hostConfigFilePath = Path.Combine(ScriptConfig.RootScriptPath, ScriptConstants.HostMetadataFileName);

                // If it doesn't exist, create an empty JSON file
                if (!File.Exists(hostConfigFilePath))
                {
                    File.WriteAllText(hostConfigFilePath, "{}");
                }

                if (ScriptConfig.HostConfig.IsDevelopment || InDebugMode)
                {
                    // If we're in debug/development mode, use optimal debug settings
                    ScriptConfig.HostConfig.UseDevelopmentSettings();
                }

                string json = File.ReadAllText(hostConfigFilePath);
                JObject hostConfig;
                try
                {
                    hostConfig = JObject.Parse(json);
                }
                catch (JsonException ex)
                {
                    throw new FormatException(string.Format("Unable to parse {0} file.", ScriptConstants.HostMetadataFileName), ex);
                }

                ApplyConfiguration(hostConfig, ScriptConfig);

                // Set up a host level TraceMonitor that will receive notification
                // of ALL errors that occur. This allows us to inspect/log errors.
                var traceMonitor = new TraceMonitor()
                    .Filter(p => { return true; })
                    .Subscribe(HandleHostError);
                ScriptConfig.HostConfig.Tracing.Tracers.Add(traceMonitor);

                TraceLevel hostTraceLevel = ScriptConfig.HostConfig.Tracing.ConsoleLevel;
                if (ScriptConfig.FileLoggingMode != FileLoggingMode.Never)
                {
                    // Host file logging is only done conditionally
                    string hostLogFilePath = Path.Combine(ScriptConfig.RootLogPath, "Host");
                    TraceWriter fileTraceWriter = new FileTraceWriter(hostLogFilePath, hostTraceLevel).Conditional(p => FileLoggingEnabled);

                    if (TraceWriter != null)
                    {
                        // create a composite writer so our host logs are written to both
                        TraceWriter = new CompositeTraceWriter(new[] { TraceWriter, fileTraceWriter });
                    }
                    else
                    {
                        TraceWriter = fileTraceWriter;
                    }
                }

                if (TraceWriter != null)
                {
                    ScriptConfig.HostConfig.Tracing.Tracers.Add(TraceWriter);
                }
                else
                {
                    // if no TraceWriter has been configured, default it to Console
                    TraceWriter = new ConsoleTraceWriter(hostTraceLevel);
                }

                _debugModeFileWatcher = new AutoRecoveringFileSystemWatcher(hostLogPath, ScriptConstants.DebugSentinelFileName,
                    includeSubdirectories: false, changeTypes: WatcherChangeTypes.Created | WatcherChangeTypes.Changed);

                _debugModeFileWatcher.Changed += OnDebugModeFileChanged;

                var storageString = AmbientConnectionStringProvider.Instance.GetConnectionString(ConnectionStringNames.Storage);
                Task<BlobLeaseManager> blobManagerCreation = null;
                if (storageString == null)
                {
                    // Disable core storage 
                    ScriptConfig.HostConfig.StorageConnectionString = null;
                    blobManagerCreation = Task.FromResult<BlobLeaseManager>(null);
                }
                else
                {
                    blobManagerCreation = BlobLeaseManager.CreateAsync(storageString, TimeSpan.FromSeconds(15), ScriptConfig.HostConfig.HostId, InstanceId, TraceWriter);
                }

                var bindingProviders = LoadBindingProviders(ScriptConfig, hostConfig, TraceWriter);
                ScriptConfig.BindingProviders = bindingProviders;

                TraceWriter.Info(string.Format(CultureInfo.InvariantCulture, "Reading host configuration file '{0}'", hostConfigFilePath));

                if (ScriptConfig.FileWatchingEnabled)
                {
                    _scriptFileWatcher = new AutoRecoveringFileSystemWatcher(ScriptConfig.RootScriptPath);

                    _scriptFileWatcher.Changed += OnFileChanged;
                }

                // If a file change should result in a restart, we debounce the event to
                // ensure that only a single restart is triggered within a specific time window.
                // This allows us to deal with a large set of file change events that might
                // result from a bulk copy/unzip operation. In such cases, we only want to
                // restart after ALL the operations are complete and there is a quiet period.
                _restart = Restart;
                _restart = _restart.Debounce(500);

                _shutdown = Shutdown;
                _shutdown = _shutdown.Debounce(500);

                // take a snapshot so we can detect function additions/removals
                _directorySnapshot = Directory.EnumerateDirectories(ScriptConfig.RootScriptPath).ToImmutableArray();

                // Allow BindingProviders to initialize
                foreach (var bindingProvider in ScriptConfig.BindingProviders)
                {
                    try
                    {
                        bindingProvider.Initialize();
                    }
                    catch (Exception ex)
                    {
                        // If we're unable to initialize a binding provider for any reason, log the error
                        // and continue
                        TraceWriter.Error(string.Format("Error initializing binding provider '{0}'", bindingProvider.GetType().FullName), ex);
                    }
                }

                // Create the lease manager that will keep handle the primary host blob lease acquisition and renewal 
                // and subscribe for change notifications.
                _blobLeaseManager = blobManagerCreation.GetAwaiter().GetResult();
                if (_blobLeaseManager != null)
                {
                    _blobLeaseManager.HasLeaseChanged += BlobLeaseManagerHasLeaseChanged;
                }

                // read all script functions and apply to JobHostConfiguration
                Collection<FunctionDescriptor> functions = GetFunctionDescriptors();
                Collection<CustomAttributeBuilder> typeAttributes = CreateTypeAttributes(ScriptConfig);
                string defaultNamespace = "Host";
                string typeName = string.Format(CultureInfo.InvariantCulture, "{0}.{1}", defaultNamespace, "Functions");
                TraceWriter.Info(string.Format(CultureInfo.InvariantCulture, "Generating {0} job function(s)", functions.Count));
                Type type = FunctionGenerator.Generate(HostAssemblyName, typeName, typeAttributes, functions);
                List<Type> types = new List<Type>();
                types.Add(type);

                ScriptConfig.HostConfig.TypeLocator = new TypeLocator(types);

                Functions = functions;

                if (ScriptConfig.FileLoggingMode != FileLoggingMode.Never)
                {
                    PurgeOldLogDirectories();
                }
            }
        }

        private void TraceFileChangeRestart(string changeType, string path, bool isShutdown)
        {
            TraceWriter.Info(string.Format(CultureInfo.InvariantCulture, "File change of type '{0}' detected for '{1}'", changeType, path));

            string action = isShutdown ? "shutdown" : "restart";
            TraceWriter.Info($"Host configuration has changed. Signaling {action}");
        }

        internal static Collection<CustomAttributeBuilder> CreateTypeAttributes(ScriptHostConfiguration scriptConfig)
        {
            Collection<CustomAttributeBuilder> customAttributes = new Collection<CustomAttributeBuilder>();

            // apply the timeout settings to our type
            if (scriptConfig.FunctionTimeout != null)
            {
                Type timeoutType = typeof(TimeoutAttribute);
                ConstructorInfo ctorInfo = timeoutType.GetConstructor(new[] { typeof(string) });

                PropertyInfo[] propertyInfos = new[]
                {
                    timeoutType.GetProperty("ThrowOnTimeout"),
                    timeoutType.GetProperty("TimeoutWhileDebugging")
                };

                // Hard-code these for now. Eventually elevate to config
                object[] propertyValues = new object[]
                {
                    true,
                    true
                };

                CustomAttributeBuilder timeoutBuilder = new CustomAttributeBuilder(
                    ctorInfo,
                    new object[] { scriptConfig.FunctionTimeout.ToString() },
                    propertyInfos,
                    propertyValues
                );

                customAttributes.Add(timeoutBuilder);
            }

            return customAttributes;
        }

        internal void Restart()
        {
            if (_shutdownScheduled)
            {
                // If a shutdown was scheduled, skip the restart
                return;
            }

            // Request a host restart
            _scriptHostEnvironment.RestartHost();

#if FEATURE_NODE
            // whenever we're restarting the host, we want to let the Node
            // invoker know so it can clear the require cache, etc.
            NodeFunctionInvoker.OnHostRestart();
#endif
        }

        internal void Shutdown()
        {
            _scriptHostEnvironment.Shutdown();
        }

        /// <summary>
        /// Whenever the debug marker file changes we update our debug timeout
        /// </summary>
        private void OnDebugModeFileChanged(object sender, FileSystemEventArgs e)
        {
            LastDebugNotify = DateTime.UtcNow;
        }

        private void BlobLeaseManagerHasLeaseChanged(object sender, EventArgs e)
        {
            IsPrimaryChanged?.Invoke(this, EventArgs.Empty);
        }

        /// <summary>
        /// Iterate through all function log directories and remove any that don't
        /// correspond to a function.
        /// </summary>
        private void PurgeOldLogDirectories()
        {
            try
            {
                if (!Directory.Exists(this.ScriptConfig.RootScriptPath))
                {
                    return;
                }

                // Create a lookup of all potential functions (whether they're valid or not)
                // It is important that we determine functions based on the presence of a folder,
                // not whether we've identified a valid function from that folder. This ensures
                // that we don't delete logs/secrets for functions that transition into/out of
                // invalid unparsable states.
                var functionLookup = Directory.EnumerateDirectories(this.ScriptConfig.RootScriptPath).ToLookup(p => Path.GetFileName(p), StringComparer.OrdinalIgnoreCase);

                string rootLogFilePath = Path.Combine(this.ScriptConfig.RootLogPath, "Function");
                if (!Directory.Exists(rootLogFilePath))
                {
                    return;
                }

                var logFileDirectory = new DirectoryInfo(rootLogFilePath);
                foreach (var logDir in logFileDirectory.GetDirectories())
                {
                    if (!functionLookup.Contains(logDir.Name))
                    {
                        // the directory no longer maps to a running function
                        // so delete it
                        try
                        {
                            logDir.Delete(recursive: true);
                        }
                        catch
                        {
                            // Purge is best effort
                        }
                    }
                }
            }
            catch (Exception ex)
            {
                // Purge is best effort
                TraceWriter.Error("An error occurred while purging log files", ex);
            }
        }

        public static ScriptHost Create(IScriptHostEnvironment environment, ScriptHostConfiguration scriptConfig = null, ScriptSettingsManager settingsManager = null)
        {
            ScriptHost scriptHost = new ScriptHost(environment, scriptConfig, settingsManager);
            try
            {
                scriptHost.Initialize();
            }
            catch (Exception ex)
            {
                if (scriptHost.TraceWriter != null)
                {
                    scriptHost.TraceWriter.Error("ScriptHost initialization failed", ex);
                }
                throw;
            }

            return scriptHost;
        }

        private static Collection<ScriptBindingProvider> LoadBindingProviders(ScriptHostConfiguration config, JObject hostMetadata, TraceWriter traceWriter)
        {
            JobHostConfiguration hostConfig = config.HostConfig;

            // Register our built in extensions
            var bindingProviderTypes = new Collection<Type>()
            {
                // binding providers defined in this assembly
                typeof(WebJobsCoreScriptBindingProvider),
                typeof(ServiceBusScriptBindingProvider),

                // binding providers defined in known extension assemblies
                typeof(CoreExtensionsScriptBindingProvider),
                typeof(ApiHubScriptBindingProvider),
                typeof(DocumentDBScriptBindingProvider),
                typeof(MobileAppsScriptBindingProvider),
                typeof(NotificationHubScriptBindingProvider),
                typeof(SendGridScriptBindingProvider),
                typeof(TwilioScriptBindingProvider),
                typeof(BotFrameworkScriptBindingProvider)
            };

            // Create the binding providers
            var bindingProviders = new Collection<ScriptBindingProvider>();
            foreach (var bindingProviderType in bindingProviderTypes)
            {
                try
                {
                    var provider = (ScriptBindingProvider)Activator.CreateInstance(bindingProviderType, new object[] { hostConfig, hostMetadata, traceWriter });
                    bindingProviders.Add(provider);
                }
                catch (Exception ex)
                {
                    // If we're unable to load create a binding provider for any reason, log
                    // the error and continue
                    traceWriter.Error(string.Format("Unable to create binding provider '{0}'", bindingProviderType.FullName), ex);
                }
            }

            return bindingProviders;
        }

        private static FunctionMetadata ParseFunctionMetadata(string functionName, JObject configMetadata, ScriptSettingsManager settingsManager)
        {
            FunctionMetadata functionMetadata = new FunctionMetadata
            {
                Name = functionName
            };

            JValue triggerDisabledValue = null;
            JArray bindingArray = (JArray)configMetadata["bindings"];
            if (bindingArray == null || bindingArray.Count == 0)
            {
                throw new FormatException("At least one binding must be declared.");
            }

            if (bindingArray != null)
            {
                foreach (JObject binding in bindingArray)
                {
                    BindingMetadata bindingMetadata = BindingMetadata.Create(binding);
                    functionMetadata.Bindings.Add(bindingMetadata);
                    if (bindingMetadata.IsTrigger)
                    {
                        triggerDisabledValue = (JValue)binding["disabled"];
                    }
                }
            }

            // A function can be disabled at the trigger or function level
            if (IsDisabled(triggerDisabledValue, settingsManager) ||
                IsDisabled((JValue)configMetadata["disabled"], settingsManager))
            {
                functionMetadata.IsDisabled = true;
            }

            JToken value = null;
            if (configMetadata.TryGetValue("excluded", StringComparison.OrdinalIgnoreCase, out value) &&
                value.Type == JTokenType.Boolean)
            {
                functionMetadata.IsExcluded = (bool)value;
            }

            return functionMetadata;
        }

        public static Collection<FunctionMetadata> ReadFunctionMetadata(ScriptHostConfiguration config, TraceWriter traceWriter, Dictionary<string, Collection<string>> functionErrors, ScriptSettingsManager settingsManager = null)
        {
            var functions = new Collection<FunctionMetadata>();
            settingsManager = settingsManager ?? ScriptSettingsManager.Instance;

            foreach (var scriptDir in Directory.EnumerateDirectories(config.RootScriptPath))
            {
                string functionName = null;

                try
                {
                    // read the function config
                    string functionConfigPath = Path.Combine(scriptDir, ScriptConstants.FunctionMetadataFileName);
                    if (!File.Exists(functionConfigPath))
                    {
                        // not a function directory
                        continue;
                    }

                    functionName = Path.GetFileName(scriptDir);

                    if (config.Functions != null &&
                        !config.Functions.Contains(functionName, StringComparer.OrdinalIgnoreCase))
                    {
                        // a functions filter has been specified and the current function is
                        // not in the filter list
                        continue;
                    }

                    ValidateFunctionName(functionName);

                    string json = File.ReadAllText(functionConfigPath);
                    JObject functionConfig = JObject.Parse(json);

                    string functionError = null;
                    FunctionMetadata functionMetadata = null;
                    var mappedHttpFunctions = new Dictionary<string, HttpTriggerBindingMetadata>();
                    if (!TryParseFunctionMetadata(functionName, functionConfig, mappedHttpFunctions, traceWriter, scriptDir, settingsManager, out functionMetadata, out functionError))
                    {
                        // for functions in error, log the error and don't
                        // add to the functions collection
                        AddFunctionError(functionErrors, functionName, functionError);
                        continue;
                    }
                    else if (functionMetadata != null)
                    {
                        functions.Add(functionMetadata);
                    }
                }
                catch (Exception ex)
                {
                    // log any unhandled exceptions and continue
                    AddFunctionError(functionErrors, functionName, Utility.FlattenException(ex, includeSource: false), isFunctionShortName: true);
                }
            }

            return functions;
        }

        internal static bool TryParseFunctionMetadata(string functionName, JObject functionConfig, Dictionary<string, HttpTriggerBindingMetadata> mappedHttpFunctions,
            TraceWriter traceWriter, string scriptDirectory, ScriptSettingsManager settingsManager, out FunctionMetadata functionMetadata, out string error, IFileSystem fileSystem = null)
        {
            fileSystem = fileSystem ?? new FileSystem();

            error = null;
            functionMetadata = ParseFunctionMetadata(functionName, functionConfig, settingsManager);

            if (functionMetadata.IsExcluded)
            {
                traceWriter.Info(string.Format("Function '{0}' is marked as excluded", functionName));
                functionMetadata = null;
                return true;
            }

            if (functionMetadata.IsDisabled)
            {
                traceWriter.Info(string.Format("Function '{0}' is disabled", functionName));
            }

            try
            {
                functionMetadata.ScriptFile = DeterminePrimaryScriptFile(functionConfig, scriptDirectory, fileSystem);
            }
            catch (ConfigurationErrorsException exc)
            {
                error = exc.Message;
                return false;
            }

            // determine the script type based on the primary script file extension
            functionMetadata.ScriptType = ParseScriptType(functionMetadata.ScriptFile);

            functionMetadata.EntryPoint = (string)functionConfig["entryPoint"];

            var httpTriggerBindingMetadata = functionMetadata.InputBindings.OfType<HttpTriggerBindingMetadata>().SingleOrDefault();
            if (httpTriggerBindingMetadata != null)
            {
                if (string.IsNullOrWhiteSpace(httpTriggerBindingMetadata.Route))
                {
                    // if no explicit route is provided, default to the function name
                    httpTriggerBindingMetadata.Route = functionName;
                }

                // disallow custom routes in our own reserved route space
                string httpRoute = httpTriggerBindingMetadata.Route.Trim('/').ToLowerInvariant();
                if (httpRoute.StartsWith("admin"))
                {
                    error = "The specified route conflicts with one or more built in routes.";
                    return false;
                }

                // prevent duplicate/conflicting routes
                foreach (var pair in mappedHttpFunctions)
                {
                    if (HttpRoutesConflict(httpTriggerBindingMetadata, pair.Value))
                    {
                        error = $"The route specified conflicts with the route defined by function '{pair.Key}'.";
                        return false;
                    }
                }

                mappedHttpFunctions.Add(functionName, httpTriggerBindingMetadata);
            }

            return true;
        }

        // A route is in conflict if the route matches any other existing
        // route and there is intersection in the http methods of the two functions
        internal static bool HttpRoutesConflict(HttpTriggerBindingMetadata functionMetadata, HttpTriggerBindingMetadata otherFunctionMetadata)
        {
            if (string.Compare(functionMetadata.Route.Trim('/'), otherFunctionMetadata.Route.Trim('/'), StringComparison.OrdinalIgnoreCase) != 0)
            {
                // routes differ, so no conflict
                return false;
            }

            if (functionMetadata.Methods == null || functionMetadata.Methods.Count == 0 ||
                otherFunctionMetadata.Methods == null || otherFunctionMetadata.Methods.Count == 0)
            {
                // if either methods collection is null or empty that means
                // "all methods", which will intersect with any method collection
                return true;
            }

            return functionMetadata.Methods.Intersect(otherFunctionMetadata.Methods).Any();
        }

        internal static void ValidateFunctionName(string functionName)
        {
            if (!FunctionNameValidationRegex.IsMatch(functionName))
            {
                throw new InvalidOperationException(string.Format("'{0}' is not a valid function name.", functionName));
            }
        }

        /// <summary>
        /// Determines which script should be considered the "primary" entry point script.
        /// </summary>
        /// <exception cref="ConfigurationErrorsException">Thrown if the function metadata points to an invalid script file, or no script files are present.</exception>
        internal static string DeterminePrimaryScriptFile(JObject functionConfig, string scriptDirectory, IFileSystem fileSystem = null)
        {
            fileSystem = fileSystem ?? new FileSystem();

            // First see if there is an explicit primary file indicated
            // in config. If so use that.
            string functionPrimary = null;
            string scriptFile = (string)functionConfig["scriptFile"];

            if (!string.IsNullOrEmpty(scriptFile))
            {
                string scriptPath = fileSystem.Path.Combine(scriptDirectory, scriptFile);
                if (!fileSystem.File.Exists(scriptPath))
                {
                    throw new ConfigurationErrorsException("Invalid script file name configuration. The 'scriptFile' property is set to a file that does not exist.");
                }

                functionPrimary = scriptPath;
            }
            else
            {
                string[] functionFiles = fileSystem.Directory.EnumerateFiles(scriptDirectory)
                    .Where(p => fileSystem.Path.GetFileName(p).ToLowerInvariant() != ScriptConstants.FunctionMetadataFileName)
                    .ToArray();

                if (functionFiles.Length == 0)
                {
                    throw new ConfigurationErrorsException("No function script files present.");
                }

                if (functionFiles.Length == 1)
                {
                    // if there is only a single file, that file is primary
                    functionPrimary = functionFiles[0];
                }
                else
                {
                    // if there is a "run" file, that file is primary,
                    // for Node, any index.js file is primary
                    functionPrimary = functionFiles.FirstOrDefault(p =>
                        fileSystem.Path.GetFileNameWithoutExtension(p).ToLowerInvariant() == "run" ||
                        fileSystem.Path.GetFileName(p).ToLowerInvariant() == "index.js");
                }
            }

            if (string.IsNullOrEmpty(functionPrimary))
            {
                throw new ConfigurationErrorsException("Unable to determine the primary function script. Try renaming your entry point script to 'run' (or 'index' in the case of Node), " +
                    "or alternatively you can specify the name of the entry point script explicitly by adding a 'scriptFile' property to your function metadata.");
            }

            return Path.GetFullPath(functionPrimary);
        }

        private static ScriptType ParseScriptType(string scriptFilePath)
        {
            string extension = Path.GetExtension(scriptFilePath).ToLowerInvariant().TrimStart('.');

            switch (extension)
            {
                case "csx":
                case "cs":
                    return ScriptType.CSharp;
                case "js":
                    return ScriptType.Javascript;
                case "ps1":
                    return ScriptType.PowerShell;
                case "cmd":
                case "bat":
                    return ScriptType.WindowsBatch;
                case "py":
                    return ScriptType.Python;
                case "php":
                    return ScriptType.PHP;
                case "sh":
                    return ScriptType.Bash;
                case "fsx":
                    return ScriptType.FSharp;
                case "dll":
                    return ScriptType.DotNetAssembly;
                default:
                    return ScriptType.Unknown;
            }
        }

        private Collection<FunctionDescriptor> GetFunctionDescriptors()
        {
            var functions = ReadFunctionMetadata(ScriptConfig, TraceWriter, FunctionErrors, _settingsManager);

            var descriptorProviders = new List<FunctionDescriptorProvider>()
                {
                    new ScriptFunctionDescriptorProvider(this, ScriptConfig),
#if FEATURE_NODE
                    new NodeFunctionDescriptorProvider(this, ScriptConfig),
#endif
                    new DotNetFunctionDescriptorProvider(this, ScriptConfig),
#if FEATURE_POWERSHELL
                    new PowerShellFunctionDescriptorProvider(this, ScriptConfig)
#endif
                };

            return GetFunctionDescriptors(functions, descriptorProviders);
        }

        internal Collection<FunctionDescriptor> GetFunctionDescriptors(IEnumerable<FunctionMetadata> functions, IEnumerable<FunctionDescriptorProvider> descriptorProviders)
        {
            Collection<FunctionDescriptor> functionDescriptors = new Collection<FunctionDescriptor>();
            foreach (FunctionMetadata metadata in functions)
            {
                try
                {
                    FunctionDescriptor descriptor = null;
                    foreach (var provider in descriptorProviders)
                    {
                        if (provider.TryCreate(metadata, out descriptor))
                        {
                            break;
                        }
                    }

                    if (descriptor != null)
                    {
                        functionDescriptors.Add(descriptor);
                    }
                }
                catch (Exception ex)
                {
                    // log any unhandled exceptions and continue
                    AddFunctionError(FunctionErrors, metadata.Name, Utility.FlattenException(ex, includeSource: false));
                }
            }

            return functionDescriptors;
        }

        internal static void ApplyConfiguration(JObject config, ScriptHostConfiguration scriptConfig)
        {
            JobHostConfiguration hostConfig = scriptConfig.HostConfig;

            JArray functions = (JArray)config["functions"];
            if (functions != null && functions.Count > 0)
            {
                scriptConfig.Functions = new Collection<string>();
                foreach (var function in functions)
                {
                    scriptConfig.Functions.Add((string)function);
                }
            }

            // We may already have a host id, but the one from the JSON takes precedence
            JToken hostId = (JToken)config["id"];
            if (hostId != null)
            {
                hostConfig.HostId = (string)hostId;
            }
            else if (hostConfig.HostId == null)
            {
                throw new InvalidOperationException("An 'id' must be specified in the host configuration.");
            }

            JToken fileWatchingEnabled = (JToken)config["fileWatchingEnabled"];
            if (fileWatchingEnabled != null && fileWatchingEnabled.Type == JTokenType.Boolean)
            {
                scriptConfig.FileWatchingEnabled = (bool)fileWatchingEnabled;
            }

            // Configure the set of watched directories, adding the standard built in
            // set to any the user may have specified
            if (scriptConfig.WatchDirectories == null)
            {
                scriptConfig.WatchDirectories = new HashSet<string>(StringComparer.OrdinalIgnoreCase);
            }
            scriptConfig.WatchDirectories.Add("node_modules");
            JToken watchDirectories = config["watchDirectories"];
            if (watchDirectories != null && watchDirectories.Type == JTokenType.Array)
            {
                foreach (JToken directory in watchDirectories.Where(p => p.Type == JTokenType.String))
                {
                    scriptConfig.WatchDirectories.Add((string)directory);
                }
            }

            // Apply Singleton configuration
            JObject configSection = (JObject)config["singleton"];
            JToken value = null;
            if (configSection != null)
            {
                if (configSection.TryGetValue("lockPeriod", out value))
                {
                    hostConfig.Singleton.LockPeriod = TimeSpan.Parse((string)value, CultureInfo.InvariantCulture);
                }
                if (configSection.TryGetValue("listenerLockPeriod", out value))
                {
                    hostConfig.Singleton.ListenerLockPeriod = TimeSpan.Parse((string)value, CultureInfo.InvariantCulture);
                }
                if (configSection.TryGetValue("listenerLockRecoveryPollingInterval", out value))
                {
                    hostConfig.Singleton.ListenerLockRecoveryPollingInterval = TimeSpan.Parse((string)value, CultureInfo.InvariantCulture);
                }
                if (configSection.TryGetValue("lockAcquisitionTimeout", out value))
                {
                    hostConfig.Singleton.LockAcquisitionTimeout = TimeSpan.Parse((string)value, CultureInfo.InvariantCulture);
                }
                if (configSection.TryGetValue("lockAcquisitionPollingInterval", out value))
                {
                    hostConfig.Singleton.LockAcquisitionPollingInterval = TimeSpan.Parse((string)value, CultureInfo.InvariantCulture);
                }
            }

            // Apply Tracing/Logging configuration
            configSection = (JObject)config["tracing"];
            if (configSection != null)
            {
                if (configSection.TryGetValue("consoleLevel", out value))
                {
                    TraceLevel consoleLevel;
                    if (Enum.TryParse<TraceLevel>((string)value, true, out consoleLevel))
                    {
                        hostConfig.Tracing.ConsoleLevel = consoleLevel;
                    }
                }

                if (configSection.TryGetValue("fileLoggingMode", out value))
                {
                    FileLoggingMode fileLoggingMode;
                    if (Enum.TryParse<FileLoggingMode>((string)value, true, out fileLoggingMode))
                    {
                        scriptConfig.FileLoggingMode = fileLoggingMode;
                    }
                }
            }

            // apply http configuration configuration
            configSection = (JObject)config["http"];
            string routePrefix = ScriptConstants.DefaultHttpRoutePrefix;
            if (configSection != null)
            {
                if (configSection.TryGetValue("routePrefix", out value))
                {
                    routePrefix = (string)value;
                }
            }
            scriptConfig.HttpRoutePrefix = routePrefix;

            if (config.TryGetValue("functionTimeout", out value))
            {
                TimeSpan requestedTimeout = TimeSpan.Parse((string)value, CultureInfo.InvariantCulture);

                // Only apply limits if this is Dynamic.
                if (ScriptSettingsManager.Instance.IsDynamicSku && (requestedTimeout < MinTimeout || requestedTimeout > MaxTimeout))
                {
                    string message = $"{nameof(scriptConfig.FunctionTimeout)} must be between {MinTimeout} and {MaxTimeout}.";
                    throw new ArgumentException(message);
                }

                scriptConfig.FunctionTimeout = requestedTimeout;
            }
            else if (ScriptSettingsManager.Instance.IsDynamicSku)
            {
                // Apply a default if this is running on Dynamic.
                scriptConfig.FunctionTimeout = MaxTimeout;
            }
        }

        private void OnUnhandledException(object sender, UnhandledExceptionEventArgs e)
        {
            HandleHostError((Exception)e.ExceptionObject);
        }

        private void HandleHostError(Microsoft.Azure.WebJobs.Extensions.TraceFilter traceFilter)
        {
            var events = traceFilter.GetEvents().Where(p => p != null).ToArray();

            foreach (TraceEvent traceEvent in events)
            {
                var exception = traceEvent.Exception ?? new InvalidOperationException(traceEvent.Message);
                HandleHostError(exception);
            }
        }

        private void HandleHostError(Exception exception)
        {
            if (exception == null)
            {
                throw new ArgumentNullException("exception");
            }

            // First, ensure that we've logged to the host log
            // Also ensure we flush immediately to ensure any buffered logs
            // are written
            TraceWriter.Error("A ScriptHost error has occurred", exception);
            TraceWriter.Flush();

            if (exception is FunctionInvocationException)
            {
                // For all function invocation errors, we notify the invoker so it can
                // log the error as needed to its function specific logs.
                FunctionInvocationException invocationException = exception as FunctionInvocationException;
                NotifyInvoker(invocationException.MethodName, invocationException);
            }
            else if (exception is FunctionIndexingException)
            {
                // For all startup time indexing errors, we accumulate them per function
                FunctionIndexingException indexingException = exception as FunctionIndexingException;
                string formattedError = Utility.FlattenException(indexingException);
                AddFunctionError(FunctionErrors, indexingException.MethodName, formattedError);

                // Also notify the invoker so the error can also be written to the function
                // log file
                NotifyInvoker(indexingException.MethodName, indexingException);

                // Mark the error as handled so indexing will continue
                indexingException.Handled = true;
            }
            else
            {
                // See if we can identify which function caused the error, and if we can
                // log the error as needed to its function specific logs.
                FunctionDescriptor function = null;
                if (TryGetFunctionFromException(Functions, exception, out function))
                {
                    NotifyInvoker(function.Name, exception);
                }
            }
        }

        internal static bool TryGetFunctionFromException(Collection<FunctionDescriptor> functions, Exception exception, out FunctionDescriptor function)
        {
            function = null;

            string errorStack = exception.ToString().ToLowerInvariant();
            foreach (var currFunction in functions)
            {
                // For each function, we search the entire error stack trace to see if it contains
                // the function entry/primary script path. If it does, we're virtually certain that
                // that function caused the error (e.g. as in the case of global unhandled exceptions
                // coming from Node.js scripts).
                // We use the directory name for the script rather than the full script path itself to ensure
                // that we handle cases where the error might be coming from some other script (e.g. an NPM
                // module) that is part of the function.
                string absoluteScriptPath = Path.GetFullPath(currFunction.Metadata.ScriptFile).ToLowerInvariant();
                string functionDirectory = Path.GetDirectoryName(absoluteScriptPath);
                if (errorStack.Contains(functionDirectory))
                {
                    function = currFunction;
                    return true;
                }
            }

            return false;
        }

        private void NotifyInvoker(string functionName, Exception ex)
        {
            functionName = Utility.GetFunctionShortName(functionName);

            FunctionDescriptor functionDescriptor = this.Functions.SingleOrDefault(p => string.Compare(functionName, p.Name, StringComparison.OrdinalIgnoreCase) == 0);
            if (functionDescriptor != null)
            {
                functionDescriptor.Invoker.OnError(ex);
            }
        }

        private void OnFileChanged(object sender, FileSystemEventArgs e)
        {
            string directory = GetRelativeDirectory(e.FullPath, ScriptConfig.RootScriptPath);
            bool isWatchedDirectory = ScriptConfig.WatchDirectories.Contains(directory);

            // We will perform a host restart in the following cases:
            // - the file change was under one of the configured watched directories (e.g. node_modules, shared code directories, etc.)
            // - the host.json file was changed
            // - a function.json file was changed
            // - a function directory was added/removed/renamed
            // A full host shutdown is performed when an assembly (.dll, .exe) in a watched directory is modified
            string fileName = Path.GetFileName(e.Name);
            if (isWatchedDirectory ||
                ((string.Compare(fileName, ScriptConstants.HostMetadataFileName, StringComparison.OrdinalIgnoreCase) == 0) ||
                string.Compare(fileName, ScriptConstants.FunctionMetadataFileName, StringComparison.OrdinalIgnoreCase) == 0) ||
                !_directorySnapshot.SequenceEqual(Directory.EnumerateDirectories(ScriptConfig.RootScriptPath)))
            {
                bool shutdown = false;
                string fileExtension = Path.GetExtension(fileName);
<<<<<<< HEAD
                if (string.IsNullOrEmpty(fileExtension) && ScriptConstants.AssemblyFileTypes.Contains(fileExtension, StringComparer.OrdinalIgnoreCase))
=======
                if (!string.IsNullOrEmpty(fileExtension) && ScriptConstants.AssemblyFileTypes.Contains(fileExtension, StringComparer.OrdinalIgnoreCase))
>>>>>>> fccb642f
                {
                    shutdown = true;
                }

                TraceFileChangeRestart(e.ChangeType.ToString(), e.FullPath, shutdown);
                ScheduleRestart(shutdown);
            }
        }

        private void ScheduleRestart(bool shutdown)
        {
            if (shutdown)
            {
                _shutdownScheduled = true;
                _shutdown();
            }
            else
            {
                _restart();
            }
        }

        internal static string GetRelativeDirectory(string path, string scriptRoot)
        {
            if (path.StartsWith(scriptRoot))
            {
                string directory = path.Substring(scriptRoot.Length).TrimStart(Path.DirectorySeparatorChar);
                int idx = directory.IndexOf(Path.DirectorySeparatorChar);
                if (idx != -1)
                {
                    directory = directory.Substring(0, idx);
                }

                return directory;
            }

            return string.Empty;
        }

        private static bool IsDisabled(JToken isDisabledValue, ScriptSettingsManager settingsManager)
        {
            if (isDisabledValue != null)
            {
                if (isDisabledValue.Type == JTokenType.Boolean && (bool)isDisabledValue)
                {
                    return true;
                }
                else
                {
                    string settingName = (string)isDisabledValue;
                    string value = settingsManager.GetSetting(settingName);
                    if (!string.IsNullOrEmpty(value) &&
                        (string.Compare(value, "1", StringComparison.OrdinalIgnoreCase) == 0 ||
                         string.Compare(value, "true", StringComparison.OrdinalIgnoreCase) == 0))
                    {
                        return true;
                    }
                }
            }

            return false;
        }

        internal static string GetAssemblyFileVersion(Assembly assembly)
        {
            AssemblyFileVersionAttribute fileVersionAttr = assembly.GetCustomAttribute<AssemblyFileVersionAttribute>();
            return fileVersionAttr?.Version ?? "Unknown";
        }

        protected override void Dispose(bool disposing)
        {
            if (disposing)
            {
                (TraceWriter as IDisposable)?.Dispose();
#if FEATURE_NODE
                NodeFunctionInvoker.UnhandledException -= OnUnhandledException;
#endif
                _scriptFileWatcher?.Dispose();
                _debugModeFileWatcher?.Dispose();
                _blobLeaseManager?.Dispose();

                foreach (var function in Functions)
                {
                    (function.Invoker as IDisposable)?.Dispose();
                }
            }

            // dispose base last to ensure that errors there don't
            // cause us to not dispose ourselves
            base.Dispose(disposing);
        }
    }
}<|MERGE_RESOLUTION|>--- conflicted
+++ resolved
@@ -1139,11 +1139,7 @@
             {
                 bool shutdown = false;
                 string fileExtension = Path.GetExtension(fileName);
-<<<<<<< HEAD
-                if (string.IsNullOrEmpty(fileExtension) && ScriptConstants.AssemblyFileTypes.Contains(fileExtension, StringComparer.OrdinalIgnoreCase))
-=======
                 if (!string.IsNullOrEmpty(fileExtension) && ScriptConstants.AssemblyFileTypes.Contains(fileExtension, StringComparer.OrdinalIgnoreCase))
->>>>>>> fccb642f
                 {
                     shutdown = true;
                 }
